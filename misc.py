--- conflicted
+++ resolved
@@ -754,27 +754,9 @@
         counts: the counts
         corrn: the offset
     """
-<<<<<<< HEAD
     # Calculate the correlation and the lags
     corr_vals = scipy.signal.correlate(v0, v1, mode=mode, method='auto')
     corr_lags = scipy.signal.correlation_lags(len(v0), len(v1), mode=mode)
-=======
-    counts = np.correlate(v0, v1, mode=mode)
-    
-    if len(v0) != len(v1):
-        raise ValueError('not tested')
-    
-    if mode == 'full':
-        corrn = np.arange(-len(v0) + 1, len(v0), dtype=np.int)
-    elif mode == 'same':
-        corrn = np.arange(old_div(-len(v0), 2), len(v0) - (old_div(len(v0), 2)), 
-            dtype=np.int)
-    else:
-        raise ValueError('mode not tested')
-    
-    if normalize:
-        counts = old_div(counts, (len(v0) - np.abs(corrn)).astype(float))
->>>>>>> 8ab7ed1c
     
     if auto:
         corr_vals[corr_lags == 0] = 0
